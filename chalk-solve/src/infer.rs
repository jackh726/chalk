use chalk_ir::interner::{HasInterner, Interner};
use chalk_ir::*;
use chalk_ir::{cast::Cast, fold::Fold};

pub(crate) mod canonicalize;
pub(crate) mod instantiate;
mod invert;
mod normalize_deep;
mod test;
pub(crate) mod ucanonicalize;
pub(crate) mod unify;
pub(crate) mod var;

use self::var::*;

#[derive(Clone)]
pub(crate) struct InferenceTable<I: Interner> {
    unify: ena::unify::InPlaceUnificationTable<EnaVariable<I>>,
    vars: Vec<EnaVariable<I>>,
    max_universe: UniverseIndex,
}

pub(crate) struct InferenceSnapshot<I: Interner> {
    unify_snapshot: ena::unify::Snapshot<ena::unify::InPlace<EnaVariable<I>>>,
    max_universe: UniverseIndex,
    vars: Vec<EnaVariable<I>>,
}

#[allow(type_alias_bounds)]
pub(crate) type ParameterEnaVariable<I: Interner> = WithKind<I, EnaVariable<I>>;

impl<I: Interner> InferenceTable<I> {
    /// Create an empty inference table with no variables.
    pub(crate) fn new() -> Self {
        InferenceTable {
            unify: ena::unify::UnificationTable::new(),
            vars: vec![],
            max_universe: UniverseIndex::root(),
        }
    }

    /// Creates a new inference table, pre-populated with
    /// `num_universes` fresh universes. Instantiates the canonical
    /// value `canonical` within those universes (which must not
    /// reference any universe greater than `num_universes`). Returns
    /// the substitution mapping from each canonical binder to its
    /// corresponding existential variable, along with the
    /// instantiated result.
    pub(crate) fn from_canonical<T>(
        interner: &I,
        num_universes: usize,
        canonical: &Canonical<T>,
    ) -> (Self, Substitution<I>, T)
    where
        T: HasInterner<Interner = I> + Fold<I, Result = T> + Clone,
    {
        let mut table = InferenceTable::new();

        assert!(num_universes >= 1); // always have U0
        for _ in 1..num_universes {
            table.new_universe();
        }

        let subst = table.fresh_subst(interner, canonical.binders.as_slice(interner));
        let value = subst.apply(&canonical.value, interner);
        // let value = canonical.value.fold_with(&mut &subst, 0).unwrap();

        (table, subst, value)
    }

    /// Creates and returns a fresh universe that is distinct from all
    /// others created within this inference table. This universe is
    /// able to see all previously created universes (though hopefully
    /// it is only brought into contact with its logical *parents*).
    pub(crate) fn new_universe(&mut self) -> UniverseIndex {
        let u = self.max_universe.next();
        self.max_universe = u;
        debug!("new_universe: {:?}", u);
        u
    }

    /// Creates a new inference variable and returns its index. The
    /// kind of the variable should be known by the caller, but is not
    /// tracked directly by the inference table.
    pub(crate) fn new_variable(&mut self, ui: UniverseIndex) -> EnaVariable<I> {
        let var = self.unify.new_key(InferenceValue::Unbound(ui));
        self.vars.push(var);
        debug!("new_variable: var={:?} ui={:?}", var, ui);
        var
    }

    /// Takes a "snapshot" of the current state of the inference
    /// table.  Later, you must invoke either `rollback_to` or
    /// `commit` with that snapshot.  Snapshots can be nested, but you
    /// must respect a stack discipline (i.e., rollback or commit
    /// snapshots in reverse order of that with which they were
    /// created).
    pub(crate) fn snapshot(&mut self) -> InferenceSnapshot<I> {
        let unify_snapshot = self.unify.snapshot();
        let vars = self.vars.clone();
        let max_universe = self.max_universe;
        InferenceSnapshot {
            unify_snapshot,
            max_universe,
            vars,
        }
    }

    /// Restore the table to the state it had when the snapshot was taken.
    pub(crate) fn rollback_to(&mut self, snapshot: InferenceSnapshot<I>) {
        self.unify.rollback_to(snapshot.unify_snapshot);
        self.vars = snapshot.vars;
        self.max_universe = snapshot.max_universe;
    }

    /// Make permanent the changes made since the snapshot was taken.
    pub(crate) fn commit(&mut self, snapshot: InferenceSnapshot<I>) {
        self.unify.commit(snapshot.unify_snapshot);
    }

    pub(crate) fn normalize_ty_shallow(&mut self, interner: &I, leaf: &Ty<I>) -> Option<Ty<I>> {
        self.probe_var(leaf.inference_var(interner)?)
            .map(|p| p.assert_ty_ref(interner).clone())
    }

    pub(crate) fn normalize_lifetime_shallow(
        &mut self,
        interner: &I,
        leaf: &Lifetime<I>,
    ) -> Option<Lifetime<I>> {
        self.probe_var(leaf.inference_var(interner)?)
            .map(|p| p.assert_lifetime_ref(interner).clone())
    }

<<<<<<< HEAD
    pub(crate) fn normalize_const_shallow(
        &mut self,
        interner: &I,
        leaf: &Const<I>,
    ) -> Option<Const<I>> {
        self.probe_var(leaf.inference_var(interner)?)
            .map(|p| p.assert_const_ref(interner).clone())
    }

    /// If type `leaf` is a free inference variable, and that variable has been
    /// bound, returns `Some(P)` where `P` is the parameter to which it has been bound.
    pub(crate) fn probe_var(&mut self, leaf: InferenceVar) -> Option<GenericArg<I>> {
        match self.unify.probe_value(EnaVariable::from(leaf)) {
=======
    /// Finds the type to which `var` is bound, returning `None` if it is not yet
    /// bound.
    ///
    /// # Panics
    ///
    /// This method is only valid for inference variables of kind
    /// type. If this variable is of a different kind, then the
    /// function may panic.
    fn probe_ty_var(&mut self, interner: &I, var: EnaVariable<I>) -> Option<Ty<I>> {
        match self.unify.probe_value(var) {
>>>>>>> ef84549b
            InferenceValue::Unbound(_) => None,
            InferenceValue::Bound(val) => Some(val),
        }
    }

    /// Returns true if `var` has been bound.
    pub(crate) fn var_is_bound(&mut self, var: InferenceVar) -> bool {
        match self.unify.probe_value(EnaVariable::from(var)) {
            InferenceValue::Unbound(_) => false,
            InferenceValue::Bound(_) => true,
        }
    }

    /// Given an unbound variable, returns its universe.
    ///
    /// # Panics
    ///
    /// Panics if the variable is bound.
    fn universe_of_unbound_var(&mut self, var: EnaVariable<I>) -> UniverseIndex {
        match self.unify.probe_value(var) {
            InferenceValue::Unbound(ui) => ui,
            InferenceValue::Bound(_) => panic!("var_universe invoked on bound variable"),
        }
    }
<<<<<<< HEAD

    /// Check whether the given substitution is the identity substitution in this
    /// inference context.
    pub(crate) fn is_trivial_substitution(
        &mut self,
        interner: &I,
        subst: &Substitution<I>,
    ) -> bool {
        for value in subst.as_parameters(interner) {
            match value.data(interner) {
                GenericArgData::Ty(ty) => {
                    if let Some(var) = ty.inference_var(interner) {
                        if self.var_is_bound(var) {
                            return false;
                        }
                    }
                }

                GenericArgData::Lifetime(lifetime) => {
                    if let Some(var) = lifetime.inference_var(interner) {
                        if self.var_is_bound(var) {
                            return false;
                        }
                    }
                }

                GenericArgData::Const(constant) => {
                    if let Some(var) = constant.inference_var(interner) {
                        if self.var_is_bound(var) {
                            return false;
                        }
                    }
                }
            }
        }

        true
    }
=======
>>>>>>> ef84549b
}

pub(crate) trait ParameterEnaVariableExt<I: Interner> {
    fn to_generic_arg(&self, interner: &I) -> GenericArg<I>;
}

impl<I: Interner> ParameterEnaVariableExt<I> for ParameterEnaVariable<I> {
    fn to_generic_arg(&self, interner: &I) -> GenericArg<I> {
        // we are matching on kind, so skipping it is fine
        let ena_variable = self.skip_kind();
        match &self.kind {
            VariableKind::Ty => ena_variable.to_ty(interner).cast(interner),
            VariableKind::Lifetime => ena_variable.to_lifetime(interner).cast(interner),
            VariableKind::Const(ty) => ena_variable.to_const(interner, ty.clone()).cast(interner),
        }
    }
}<|MERGE_RESOLUTION|>--- conflicted
+++ resolved
@@ -132,7 +132,6 @@
             .map(|p| p.assert_lifetime_ref(interner).clone())
     }
 
-<<<<<<< HEAD
     pub(crate) fn normalize_const_shallow(
         &mut self,
         interner: &I,
@@ -146,28 +145,8 @@
     /// bound, returns `Some(P)` where `P` is the parameter to which it has been bound.
     pub(crate) fn probe_var(&mut self, leaf: InferenceVar) -> Option<GenericArg<I>> {
         match self.unify.probe_value(EnaVariable::from(leaf)) {
-=======
-    /// Finds the type to which `var` is bound, returning `None` if it is not yet
-    /// bound.
-    ///
-    /// # Panics
-    ///
-    /// This method is only valid for inference variables of kind
-    /// type. If this variable is of a different kind, then the
-    /// function may panic.
-    fn probe_ty_var(&mut self, interner: &I, var: EnaVariable<I>) -> Option<Ty<I>> {
-        match self.unify.probe_value(var) {
->>>>>>> ef84549b
             InferenceValue::Unbound(_) => None,
             InferenceValue::Bound(val) => Some(val),
-        }
-    }
-
-    /// Returns true if `var` has been bound.
-    pub(crate) fn var_is_bound(&mut self, var: InferenceVar) -> bool {
-        match self.unify.probe_value(EnaVariable::from(var)) {
-            InferenceValue::Unbound(_) => false,
-            InferenceValue::Bound(_) => true,
         }
     }
 
@@ -182,47 +161,6 @@
             InferenceValue::Bound(_) => panic!("var_universe invoked on bound variable"),
         }
     }
-<<<<<<< HEAD
-
-    /// Check whether the given substitution is the identity substitution in this
-    /// inference context.
-    pub(crate) fn is_trivial_substitution(
-        &mut self,
-        interner: &I,
-        subst: &Substitution<I>,
-    ) -> bool {
-        for value in subst.as_parameters(interner) {
-            match value.data(interner) {
-                GenericArgData::Ty(ty) => {
-                    if let Some(var) = ty.inference_var(interner) {
-                        if self.var_is_bound(var) {
-                            return false;
-                        }
-                    }
-                }
-
-                GenericArgData::Lifetime(lifetime) => {
-                    if let Some(var) = lifetime.inference_var(interner) {
-                        if self.var_is_bound(var) {
-                            return false;
-                        }
-                    }
-                }
-
-                GenericArgData::Const(constant) => {
-                    if let Some(var) = constant.inference_var(interner) {
-                        if self.var_is_bound(var) {
-                            return false;
-                        }
-                    }
-                }
-            }
-        }
-
-        true
-    }
-=======
->>>>>>> ef84549b
 }
 
 pub(crate) trait ParameterEnaVariableExt<I: Interner> {
